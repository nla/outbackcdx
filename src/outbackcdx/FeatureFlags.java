package outbackcdx;

import java.util.HashMap;
import java.util.Map;

/**
 * Experimental features that can be turned on with a flag. This is so they can
 * be merged into master (thus avoiding the code diverging) before they are
 * mature.
 */
public class FeatureFlags {
    private static boolean experimentalAccessControl;
    private static boolean pandoraHacks;
<<<<<<< HEAD
    private static boolean secondaryMode;
=======
    private static boolean filterPlugins;
>>>>>>> be5829a5

    static {
        experimentalAccessControl = "1".equals(System.getenv("EXPERIMENTAL_ACCESS_CONTROL"));
        pandoraHacks = "1".equals(System.getenv("PANDORA_HACKS"));
        filterPlugins = "1".equals(System.getenv("FILTER_PLUGINS"));
    }

    public static boolean pandoraHacks() {
        return pandoraHacks;
    }

    public static boolean experimentalAccessControl() {
        return experimentalAccessControl;
    }

    public static boolean filterPlugins() {
        return filterPlugins;
    }

    public static void setExperimentalAccessControl(boolean enabled) {
        FeatureFlags.experimentalAccessControl = enabled;
    }

    public static void setPandoraHacks(boolean enabled) {
        FeatureFlags.pandoraHacks = enabled;
    }

    public static void setFilterPlugins(boolean enabled) {
        FeatureFlags.filterPlugins = enabled;
    }

    public static void setSecondaryMode(boolean enabled){ secondaryMode = enabled; }

    public static boolean isSecondary() { return secondaryMode; }

    public static Map<String, Boolean> asMap() {
        Map<String,Boolean> map = new HashMap<>();
        map.put("experimentalAccessControl", experimentalAccessControl());
        map.put("pandoraHacks", pandoraHacks());
<<<<<<< HEAD
        map.put("secondaryMode", isSecondary());
=======
        map.put("filterPlugins", filterPlugins());
>>>>>>> be5829a5
        return map;
    }
}<|MERGE_RESOLUTION|>--- conflicted
+++ resolved
@@ -11,11 +11,8 @@
 public class FeatureFlags {
     private static boolean experimentalAccessControl;
     private static boolean pandoraHacks;
-<<<<<<< HEAD
     private static boolean secondaryMode;
-=======
     private static boolean filterPlugins;
->>>>>>> be5829a5
 
     static {
         experimentalAccessControl = "1".equals(System.getenv("EXPERIMENTAL_ACCESS_CONTROL"));
@@ -55,11 +52,8 @@
         Map<String,Boolean> map = new HashMap<>();
         map.put("experimentalAccessControl", experimentalAccessControl());
         map.put("pandoraHacks", pandoraHacks());
-<<<<<<< HEAD
         map.put("secondaryMode", isSecondary());
-=======
         map.put("filterPlugins", filterPlugins());
->>>>>>> be5829a5
         return map;
     }
 }