package tinycdxserver;

import javax.xml.stream.XMLOutputFactory;
import javax.xml.stream.XMLStreamException;
import javax.xml.stream.XMLStreamWriter;
<<<<<<< HEAD
=======
import java.io.BufferedOutputStream;
import java.io.IOException;
import java.io.OutputStream;
>>>>>>> ade8ec49
import java.time.LocalDateTime;
import java.time.ZoneOffset;
import java.util.HashMap;
import java.util.Map;

/**
 * Implements the Wayback RemoteCollection XmlQuery interface.
 */
public class XmlQuery {
    final static String DEFAULT_ENCODING = "UTF-8";

    final Index index;
    final String queryUrl;
    final long offset;
    final long limit;
    final String queryType;

    public XmlQuery(NanoHTTPD.IHTTPSession session, final Index index) {
        this.index = index;

        Map<String, String> params = session.getParms();
        Map<String, String> query = decodeQueryString(params.get("q"));

        queryType = query.get("type").toLowerCase();
        queryUrl = UrlCanonicalizer.surtCanonicalize(query.get("url"));

        offset = 0; // TODO
        limit = 10000; // TODO
    }

    private static Map<String,String> decodeQueryString(String q) {

        Map<String,String> m = new HashMap<>();
        for (String entry : q.split(" ")) {
            String[] fields = entry.split(":", 2);
            String key = UrlCanonicalizer.urlDecode(fields[0]);
            String value = UrlCanonicalizer.urlDecode(fields[1]);
            m.put(key, value);
        }
        return m;
    }

    private static void writeElement(XMLStreamWriter out, String name, Object value) throws XMLStreamException {
        out.writeStartElement(name);
        out.writeCharacters(value.toString());
        out.writeEndElement();
    }

<<<<<<< HEAD
    public NanoHTTPD.Response streamResults() {
        return new NanoHTTPD.Response(NanoHTTPD.Response.Status.OK, "application/xml;charset=" + DEFAULT_ENCODING, outputStream -> {
            try {
                XMLOutputFactory factory = XMLOutputFactory.newInstance();
                XMLStreamWriter out = factory.createXMLStreamWriter(outputStream, DEFAULT_ENCODING);
                out.writeStartDocument(DEFAULT_ENCODING, "1.0");
                out.writeStartElement("wayback");

                switch (queryType) {
                    case "urlquery":
                        urlQuery(out);
                        break;
                    case "prefixquery":
                        prefixQuery(out);
                        break;
                    default:
=======
    public static NanoHTTPD.Response query(NanoHTTPD.IHTTPSession session, final RocksDB index) {
        Map<String,String> params = session.getParms();
        Map<String,String> query = decodeQueryString(params.get("q"));

        final QueryType queryType = QueryType.byName(query.get("type"));
        final String queryUrl = UrlCanonicalizer.surtCanonicalize(query.get("url"));

        final long offset = 0; // TODO
        final long limit = 10000; // TODO

        return new NanoHTTPD.Response(NanoHTTPD.Response.Status.OK, "application/xml;charset=" + DEFAULT_ENCODING, new NanoHTTPD.IStreamer() {
            @Override
            public void stream(OutputStream outputStream) throws IOException {
                RocksIterator it = index.newIterator();
                try {
                    it.seek(Record.encodeKey(queryUrl, 0));
                    XMLOutputFactory factory = XMLOutputFactory.newInstance();
                    BufferedOutputStream bos = new BufferedOutputStream(outputStream);
                    XMLStreamWriter out = factory.createXMLStreamWriter(bos, DEFAULT_ENCODING);
                    out.writeStartDocument(DEFAULT_ENCODING, "1.0");
                    out.writeStartElement("wayback");

                    Record record = null;
                    if (it.isValid()) {
                        record = new Record(it.key(), it.value());
                    }
                    if (record != null && queryType.inScope(record, queryUrl)) {
                        out.writeStartElement("request");
                        writeElement(out, "startdate", "19960101000000");
                        writeElement(out, "enddate", Record.arcTimeFormat.format(LocalDateTime.now(ZoneOffset.UTC)));
                        writeElement(out, "type", queryType.name().toLowerCase());
                        writeElement(out, "firstreturned", offset);
                        writeElement(out, "url", queryUrl);
                        writeElement(out, "resultsrequested", limit);
                        writeElement(out, "resultstype", queryType.resultsType());
                        out.writeEndElement(); // </request>

                        out.writeStartElement("results");
                        queryType.perform(out, queryUrl, it, record);
                        out.writeEndElement(); // </results>
                    } else {
>>>>>>> ade8ec49
                        out.writeStartElement("error");
                        writeElement(out, "title", "Unsupported query type");
                        writeElement(out, "message", "The requested query type is unknown to the index.");
                        out.writeEndElement();
                        break;
                }

                out.writeEndElement(); // </wayback>
                out.writeEndDocument();
                out.flush();
            } catch (XMLStreamException e) {
                throw new RuntimeException(e);
            }
        });
    }

    private void urlQuery(XMLStreamWriter out) throws XMLStreamException {
        boolean wroteHeader = false;
        for (Capture capture : index.query(queryUrl)) {
            if (!wroteHeader) {
                writeHeader(out, "resultstypeurl");
                out.writeStartElement("results");
                wroteHeader = true;
            }
            out.writeStartElement("result");
            writeElement(out, "compressedoffset", capture.compressedoffset);
            writeElement(out, "mimetype", capture.mimetype);
            writeElement(out, "file", capture.file);
            writeElement(out, "redirecturl", capture.redirecturl);
            writeElement(out, "urlkey", capture.urlkey);
            writeElement(out, "digest", capture.digest);
            writeElement(out, "httpresponsecode", capture.status);
            writeElement(out, "robotflags", "-"); // TODO
            writeElement(out, "url", capture.original);
            writeElement(out, "capturedate", capture.timestamp);
            out.writeEndElement(); // </result>
        }

        if (wroteHeader) {
            out.writeEndElement(); // </results>
        } else {
            writeNotFoundError(out);
        }
    }

    private void prefixQuery(XMLStreamWriter out) throws XMLStreamException {
        boolean wroteHeader = false;
        for (Resource resource : index.prefixQuery(queryUrl)) {
            if (!wroteHeader) {
                writeHeader(out, "resultstypecapture");
                out.writeStartElement("results");
                wroteHeader = true;
            }
            out.writeStartElement("result");
            writeElement(out, "urlkey", resource.lastCapture.urlkey);
            writeElement(out, "originalurl", resource.lastCapture.original);
            writeElement(out, "numversions", resource.versions);
            writeElement(out, "numcaptures", resource.captures);
            writeElement(out, "firstcapturets", resource.firstCapture.timestamp);
            writeElement(out, "lastcapturets", resource.lastCapture.timestamp);
            out.writeEndElement(); // </result>
        }

        if (wroteHeader) {
            out.writeEndElement(); // </results>
        } else {
            writeNotFoundError(out);
        }
    }

    private void writeHeader(XMLStreamWriter out, String resultsType) throws XMLStreamException {
        out.writeStartElement("request");
        writeElement(out, "startdate", "19960101000000");
        writeElement(out, "enddate", Capture.arcTimeFormat.format(LocalDateTime.now(ZoneOffset.UTC)));
        writeElement(out, "type", queryType);
        writeElement(out, "firstreturned", offset);
        writeElement(out, "url", queryUrl);
        writeElement(out, "resultsrequested", limit);
        writeElement(out, "resultstype", resultsType);
        out.writeEndElement(); // </request>
    }

    private static void writeNotFoundError(XMLStreamWriter out) throws XMLStreamException {
        out.writeStartElement("error");
        writeElement(out, "title", "Resource Not In Archive");
        writeElement(out, "message", "The Resource you requested is not in this archive.");
        out.writeEndElement();
    }

    public static NanoHTTPD.Response query(NanoHTTPD.IHTTPSession session, Index index) {
        return new XmlQuery(session, index).streamResults();
    }
}<|MERGE_RESOLUTION|>--- conflicted
+++ resolved
@@ -3,12 +3,7 @@
 import javax.xml.stream.XMLOutputFactory;
 import javax.xml.stream.XMLStreamException;
 import javax.xml.stream.XMLStreamWriter;
-<<<<<<< HEAD
-=======
 import java.io.BufferedOutputStream;
-import java.io.IOException;
-import java.io.OutputStream;
->>>>>>> ade8ec49
 import java.time.LocalDateTime;
 import java.time.ZoneOffset;
 import java.util.HashMap;
@@ -57,12 +52,11 @@
         out.writeEndElement();
     }
 
-<<<<<<< HEAD
     public NanoHTTPD.Response streamResults() {
         return new NanoHTTPD.Response(NanoHTTPD.Response.Status.OK, "application/xml;charset=" + DEFAULT_ENCODING, outputStream -> {
             try {
                 XMLOutputFactory factory = XMLOutputFactory.newInstance();
-                XMLStreamWriter out = factory.createXMLStreamWriter(outputStream, DEFAULT_ENCODING);
+                XMLStreamWriter out = factory.createXMLStreamWriter(new BufferedOutputStream(outputStream), DEFAULT_ENCODING);
                 out.writeStartDocument(DEFAULT_ENCODING, "1.0");
                 out.writeStartElement("wayback");
 
@@ -74,49 +68,6 @@
                         prefixQuery(out);
                         break;
                     default:
-=======
-    public static NanoHTTPD.Response query(NanoHTTPD.IHTTPSession session, final RocksDB index) {
-        Map<String,String> params = session.getParms();
-        Map<String,String> query = decodeQueryString(params.get("q"));
-
-        final QueryType queryType = QueryType.byName(query.get("type"));
-        final String queryUrl = UrlCanonicalizer.surtCanonicalize(query.get("url"));
-
-        final long offset = 0; // TODO
-        final long limit = 10000; // TODO
-
-        return new NanoHTTPD.Response(NanoHTTPD.Response.Status.OK, "application/xml;charset=" + DEFAULT_ENCODING, new NanoHTTPD.IStreamer() {
-            @Override
-            public void stream(OutputStream outputStream) throws IOException {
-                RocksIterator it = index.newIterator();
-                try {
-                    it.seek(Record.encodeKey(queryUrl, 0));
-                    XMLOutputFactory factory = XMLOutputFactory.newInstance();
-                    BufferedOutputStream bos = new BufferedOutputStream(outputStream);
-                    XMLStreamWriter out = factory.createXMLStreamWriter(bos, DEFAULT_ENCODING);
-                    out.writeStartDocument(DEFAULT_ENCODING, "1.0");
-                    out.writeStartElement("wayback");
-
-                    Record record = null;
-                    if (it.isValid()) {
-                        record = new Record(it.key(), it.value());
-                    }
-                    if (record != null && queryType.inScope(record, queryUrl)) {
-                        out.writeStartElement("request");
-                        writeElement(out, "startdate", "19960101000000");
-                        writeElement(out, "enddate", Record.arcTimeFormat.format(LocalDateTime.now(ZoneOffset.UTC)));
-                        writeElement(out, "type", queryType.name().toLowerCase());
-                        writeElement(out, "firstreturned", offset);
-                        writeElement(out, "url", queryUrl);
-                        writeElement(out, "resultsrequested", limit);
-                        writeElement(out, "resultstype", queryType.resultsType());
-                        out.writeEndElement(); // </request>
-
-                        out.writeStartElement("results");
-                        queryType.perform(out, queryUrl, it, record);
-                        out.writeEndElement(); // </results>
-                    } else {
->>>>>>> ade8ec49
                         out.writeStartElement("error");
                         writeElement(out, "title", "Unsupported query type");
                         writeElement(out, "message", "The requested query type is unknown to the index.");
